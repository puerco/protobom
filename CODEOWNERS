# This is a comment.

# Each line is a file pattern followed by one or more owners.

# These owners will be the default owners for everything in

# the repo. Unless a later match takes precedence,

# @global-owner1 and @global-owner2 will be requested for

# review when someone opens a pull request.

# Order is important; the last matching pattern takes the most

# precedence. When someone opens a pull request that only

# modifies JS files, only @js-owner and not the global

# owner(s) will be requested for a review.
<<<<<<< HEAD

-       @wey-chiang @bardenstein @puerco @dn-scribe @mikhailswift @smarabbit @jspeed-meyers @veramine
=======
*       @wey-chiang @bardenstein @puerco @dn-scribe @mikhailswift @smarabbit @jspeed-meyers @veramine @manifestori
>>>>>>> 2b0efa79
<|MERGE_RESOLUTION|>--- conflicted
+++ resolved
@@ -17,9 +17,5 @@
 # modifies JS files, only @js-owner and not the global
 
 # owner(s) will be requested for a review.
-<<<<<<< HEAD
 
--       @wey-chiang @bardenstein @puerco @dn-scribe @mikhailswift @smarabbit @jspeed-meyers @veramine
-=======
-*       @wey-chiang @bardenstein @puerco @dn-scribe @mikhailswift @smarabbit @jspeed-meyers @veramine @manifestori
->>>>>>> 2b0efa79
+*       @wey-chiang @bardenstein @puerco @dn-scribe @mikhailswift @smarabbit @jspeed-meyers @veramine @manifestori